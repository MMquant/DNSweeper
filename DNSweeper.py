#!/usr/bin/env python3

# MIT License
#
# Copyright (c) 2018 Petr Javorik
#
# Permission is hereby granted, free of charge, to any person obtaining a copy
# of this software and associated documentation files (the "Software"), to deal
# in the Software without restriction, including without limitation the rights
# to use, copy, modify, merge, publish, distribute, sublicense, and/or sell
# copies of the Software, and to permit persons to whom the Software is
# furnished to do so, subject to the following conditions:
#
# The above copyright notice and this permission notice shall be included in all
# copies or substantial portions of the Software.
#
# THE SOFTWARE IS PROVIDED "AS IS", WITHOUT WARRANTY OF ANY KIND, EXPRESS OR
# IMPLIED, INCLUDING BUT NOT LIMITED TO THE WARRANTIES OF MERCHANTABILITY,
# FITNESS FOR A PARTICULAR PURPOSE AND NONINFRINGEMENT. IN NO EVENT SHALL THE
# AUTHORS OR COPYRIGHT HOLDERS BE LIABLE FOR ANY CLAIM, DAMAGES OR OTHER
# LIABILITY, WHETHER IN AN ACTION OF CONTRACT, TORT OR OTHERWISE, ARISING FROM,
# OUT OF OR IN CONNECTION WITH THE SOFTWARE OR THE USE OR OTHER DEALINGS IN THE
# SOFTWARE.

import aiodns
import argparse
import asyncio
import csv
import ipaddress
import json
import os
import pathlib
import platform
import random
import re
import resource
import requests
import socket
import string
import subprocess
import sys
import time

import data.trusted_resolvers as data

###########################################
# CONSTANTS
###########################################

## CORE
AIODNS_TIMEOUT = 5
AIODNS_RETRY = 3
MAXIMUM_CONCURRENT_COROS = 20000
THROTTLE_EVENT_LOOP_SEC = 1
# Increase maximum number of opened file descriptors
RLIMIT_NOFILE_TEMP = 25000

## DEFAULTS
# DNSresolver will use just public resolvers with minimum reliability >= MIN_RELIABILITY
# More details on https://public-dns.info
MIN_RELIABILITY = '1.00'
SWEEP_MODES = ['resolvers', 'names']
RESOLVERS_SWEEP_RESERVE = 50

# Do not use more than PUB_NS_LIMIT public resolvers
PUB_NS_LIMIT = 20000

# By default DNSweeper.garbage_query_filter() filters out resolvers which return valid answers to questions like
# vnfjdkmcniusd.<test_domain>.com
# If 2 rounds of filtering enabled DNSweeper.garbage_query_filter() additionally queries subdomains like
# njvinkdlsfjv.nncvkdsdfu.<test_domain>.com
FILTER2ROUNDS = False

## PATHS
IPTOASN_API_URL = 'whois.cymru.com'
IPTOASN_API_PORT = 43
PUBLIC_RESOLVERS_REMOTE_SOURCE = 'https://public-dns.info/nameservers.csv'
PUBLIC_RESOLVERS_LOCAL_SOURCE = os.path.dirname(os.path.realpath(__file__)) + '/data/nameservers.csv'
DEFAULT_BRUTEFORCE_PAYLOAD = os.path.dirname(os.path.realpath(__file__)) + '/data/bitquark-subdomains-top100K.txt_ascii'
DEFAULT_CACHE_DIR = os.getcwd() + '/cache/'

## OUTPUT
# Output JSON formatting
DEFAULT_OUTPUT_DIR = os.getcwd() + '/results/'
JSON_INDENT = 2


class DNSweeper(object):

    def __init__(self):

        # asyncio
        self.loop = asyncio.get_event_loop()
        self.sem = asyncio.Semaphore(MAXIMUM_CONCURRENT_COROS, loop=self.loop)

        # aiodns
        self.timeout = AIODNS_TIMEOUT
        self.retry = AIODNS_RETRY

        # args
        # Initialize self.args via CLI (see App.__init__:)
        # or directly via DNSweeper if used in python scripts
        # This dictionary is considered to be interface between the App and DNSweeper methods
        self.args = {
            'file_input': '',
            'domain_input': '',
            'output_dir': '',
            'payload_file': '',
            'exclude_file': '',
            'reverse_regex': '',
            'bruteforce_recursive': '',
            'fast_sweep': False,
            'use_cache': False,
            'no_bruteforce': False,
            'verbosity': 0
        }

        self.exclude_subdomains = []
        self.scraped_subdomains = []

        # others
        self.public_resolvers_remote_source = PUBLIC_RESOLVERS_REMOTE_SOURCE
        self.public_resolvers_local_source = PUBLIC_RESOLVERS_LOCAL_SOURCE

    ################################################################################
    # CORE
    ################################################################################

    async def _query_sweep_resolvers(self, name, query_type, nameserver):

        async with self.sem:
            resolver = aiodns.DNSResolver(
                nameservers=[nameserver],
                timeout=self.timeout,
                tries=self.retry,
                loop=self.loop
            )

            try:
                result = await resolver.query(name, query_type)
            except aiodns.error.DNSError as e:
                result = e

            return {'ns': nameserver, 'name': name, 'type': query_type, 'result': result}

    @staticmethod
    async def _query_sweep_names(name, query_type, resolver):

        try:
            result = await resolver.query(name, query_type)
        except aiodns.error.DNSError as e:
            result = e

        return {'name': name, 'type': query_type, 'result': result}

    def _get_records(self, names, query_type, resolvers, sweep_mode):

        if sweep_mode not in SWEEP_MODES:
            raise ValueError('Invalid sweep_mode. Valid sweep_modes: [resolvers, names]')

        self._check_tcp_limit()

        records = []
        if sweep_mode == 'resolvers':
            self.simple_log('## Getting records in sweep_mode: {}'.format(sweep_mode), 2)

            # MULTIPLE DNSResolvers for ONE name
            coros = [self._query_sweep_resolvers(names, query_type, resolver) for resolver in resolvers]
            tasks = asyncio.gather(*coros, return_exceptions=True)

            start = time.time()
            self.simple_log('## Starting event loop...'.format(), 2)
            records = self.loop.run_until_complete(tasks)
            end = time.time()
            elapsed_time = end - start

            request_count = len(coros)
            self.simple_log('## Event loop finished {} requests in {:.1f} seconds'.format(request_count, elapsed_time),
                            2)
            self.simple_log('## which is {:.1f} requests per second'.format(request_count / elapsed_time), 2)

        elif sweep_mode == 'names':
            self.simple_log('## Getting records in sweep_mode: {}'.format(sweep_mode), 2)

            # Special case for 1 domain input fix
            if isinstance(names, str):
                names = [names]

            # ONE DNSResolver for MULTIPLE 'names'
            resolver = aiodns.DNSResolver(
                nameservers=resolvers,
                timeout=self.timeout,
                tries=self.retry,
                loop=self.loop,
                rotate=True
            )

            # Process event loop in batches for large amount of names.
            #
            # Short description:
            # ONE call to ONE resolver per ONE event loop execution.
            #
            # Long description:
            # We don't want to resolve more than len(names) queries in
            # one event loop run what would mean more than 1 query per resolver.
            # Some resolvers might return error and in that case pycares Channel will use next available resolver.
            # Assuming that no more than RESOLVERS_SWEEP_RESERVE will return errors so that underlying pycares Channel
            # will not start iterating resolvers from the beginning again.

            def chunks(l, n):
                """Yield successive n-sized chunks from l."""
                for i in range(0, len(l), n):
                    yield l[i:i + n]

            chunk_size = len(resolvers) - RESOLVERS_SWEEP_RESERVE if len(resolvers) > RESOLVERS_SWEEP_RESERVE else len(
                resolvers)
            self.simple_log('## Calculated chunk_size: {}'.format(chunk_size), 2)
            chunk_list = list(chunks(names, chunk_size))
            self.simple_log('## Calculated chunk_size list length: {}'.format(len(chunk_list)), 2)
            chunk_n = 0
            requests_processed = 0
            outer_start = time.time()
            for chunk in chunk_list:
                coros = [self._query_sweep_names(name, query_type, resolver) for name in chunk]
                tasks = asyncio.gather(*coros, return_exceptions=True)

                start = time.time()
                self.simple_log('## Starting event loop for chunk {}...'.format(chunk_n), 2)
                chunk_n += 1
                records_batch = self.loop.run_until_complete(tasks)
                end = time.time()
                elapsed_time = end - start

                request_count = len(coros)
                self.simple_log(
                    '## Chunk event loop finished {} requests in {:.1f} seconds'.format(request_count, elapsed_time), 2)
                self.simple_log('## which is {:.1f} requests per second'.format(request_count / elapsed_time), 2)

                requests_processed += request_count
                self.simple_log('## Total requests processed: {}'.format(requests_processed), 2)
                records.extend(records_batch)
                time.sleep(THROTTLE_EVENT_LOOP_SEC)

            outer_end = time.time()
            outer_elapsed_time = outer_end - outer_start
            self.simple_log('## Outer event loop finished {} requests in {:.1f} seconds'.format(
                requests_processed, outer_elapsed_time), 2)
            self.simple_log('## which is {:.1f} requests per second'.format(requests_processed / outer_elapsed_time), 2)

        return records

    ################################################################################
    # API
    ################################################################################

    def get_public_resolvers(self, min_reliability, pub_ns_limit):

        def _reliability_filter(public_resolvers, min_reliability):

            # extract resolvers only with reliability > min_reliability
            reliable_resolvers = []
            for resolver in public_resolvers[1:]:
                if len(resolver) == 10:
                    _filter = [
                        float(resolver[7]) >= float(min_reliability),
                        DNSweeper.ipv4_validate(resolver[0])
                    ]
                    if all(_filter):
                        reliable_resolvers.append(resolver[0])

            self.simple_log(
                '### {} public resolvers with reliability >= {}'.format(len(reliable_resolvers), min_reliability), 3)
            return reliable_resolvers

        # Param validation
        if not (0 <= float(min_reliability) <= 1):
            raise ValueError("Invalid min_reliability. Minimum reliability filter must be number between 0 and 1")

        # Parse
        self.simple_log('## Opening public resolvers source file: {}'.format(self.public_resolvers_local_source), 2)
        with open(self.public_resolvers_local_source, mode='r') as f:
            reader = csv.reader(f, delimiter=',')
            resolvers = list(reader)

        # Filtering
        resolvers = resolvers[:pub_ns_limit]
        self.simple_log('## All public resolvers: {}'.format(len(resolvers)), 2)
        public_reliable_resolvers = _reliability_filter(resolvers, min_reliability)

        return public_reliable_resolvers[:pub_ns_limit]

    def update_public_resolvers(self):

        self.simple_log('# Fetching data from {} ...'.format(self.public_resolvers_remote_source), 1)
        _data = requests.get(self.public_resolvers_remote_source)
        self.simple_log('# Writing data to {} ...'.format(self.public_resolvers_local_source), 1)
        with open(self.public_resolvers_local_source, mode='wb+') as f:
            f.write(_data.content)

    def combine_resolvers(self, testing_domain, min_reliability, pub_ns_limit):

        # Prepare public resolvers
        self.simple_log('# Fetching public resolvers...', 1)
        public_resolvers = self.get_public_resolvers(min_reliability, pub_ns_limit)

        # Query public and trusted resolvers in one event loop run
        all_resolvers = data.TRUSTED_RESOLVERS + public_resolvers
        self.simple_log('# Querying A records from trusted and public resolvers...', 1)
        all_resolvers_A_results = self._get_records(testing_domain, 'A', all_resolvers, sweep_mode='resolvers')

        self.simple_log('# Extracting A records from DNS answers...', 1)
        # Extract results for trusted and public resolvers
        trusted_resolvers_A_results = all_resolvers_A_results[:len(data.TRUSTED_RESOLVERS)]
        public_resolvers_A_results = all_resolvers_A_results[len(data.TRUSTED_RESOLVERS):]

        # Extract A records from trusted resolvers
        trusted_resolvers_A_records = self.extract_A_records(trusted_resolvers_A_results)
        trusted_ips = {ip for record in trusted_resolvers_A_records for ip in record['A']}
        self.simple_log('# A records from trusted resolvers: {}'.format(trusted_ips), 1)

        # Compare all public resolvers A records with A records from trusted resolvers
        # If matched then we have public verified resolver
        public_verified_resolvers = []
        for resolver in public_resolvers_A_results:
            if type(resolver['result']) is not aiodns.error.DNSError:
                A_records = set(DNSweeper.extract_A_record(resolver['result']))
                if A_records.issubset(trusted_ips):
                    public_verified_resolvers.append(resolver['ns'])
                else:
                    self.simple_log('# Resolver {} returned A records {} which are not in trusted resolvers A records'.
                                    format(resolver['ns'], A_records), 1)

        # Merge public and trusted resolvers and remove duplicates.
        all_verified_resolvers = set(public_verified_resolvers + data.TRUSTED_RESOLVERS)

        self.simple_log('# Got {} verified and trusted public resolvers'.format(len(all_verified_resolvers)), 1)
        return all_verified_resolvers

    def garbage_query_filter(self, testing_name, resolvers):

        self.simple_log('# Starting garbage query filtering...', 1)
        resolvers = set(resolvers)

        # Filtering round 1
        random_string = ''.join(random.choice(string.ascii_lowercase + string.digits) for _ in range(20))
        random_subdomain = random_string + '.' + '.'.join(testing_name.split('.')[-2:])
        self.simple_log('# Filtering out all valid responses to {}'.format(random_subdomain), 1)

        records = self._get_records(random_subdomain, 'A', resolvers, sweep_mode='resolvers')

        bad_resolvers = []
        for record in records:
            if type(record['result']) is not aiodns.error.DNSError:
                A_records = self.extract_A_record(record['result'])
                self.simple_log('## Resolver {} resolves {} to {}'.format(record['ns'], random_subdomain, A_records), 2)
                bad_resolvers.append(record['ns'])
        resolvers.difference_update(bad_resolvers)

        self.simple_log('# Removed {} bad resolvers'.format(len(bad_resolvers)), 1)

        # Filtering round 2
        if FILTER2ROUNDS:

            random_string1 = ''.join(random.choice(string.ascii_lowercase + string.digits) for _ in range(20))
            random_string2 = ''.join(random.choice(string.ascii_lowercase + string.digits) for _ in range(20))
            random_subdomain = random_string1 + '.' + random_string2 + '.'.join(testing_name.split('.')[-2:])
            self.simple_log('# Filtering out all valid responses to {}'.format(random_subdomain), 1)

            records = self._get_records(random_subdomain, 'A', resolvers, sweep_mode='resolvers')

            bad_resolvers = []
            for record in records:
                if type(record['result']) is not aiodns.error.DNSError:
                    A_records = self.extract_A_record(record['result'])
                    self.simple_log(
                        '## Resolver {} resolves {} to {}'.format(record['ns'], random_subdomain, A_records), 2)
                    bad_resolvers.append(record['ns'])
            resolvers.difference_update(bad_resolvers)

            self.simple_log('# Removed {} bad resolvers'.format(len(bad_resolvers)), 1)

        return resolvers

    def reverse_lookup(self, netblock, resolvers):

        iplist = self.netblock_to_iplist(netblock)
        self.simple_log('reverse_lookup: Sweeping {} IPs'.format(len(iplist)), 2)
        arpa_hosts = self.ip_to_arpa(iplist)
        resolvers_PTR_results = self._get_records(arpa_hosts, 'PTR', resolvers, sweep_mode='names')
        return self.extract_PTR_records(resolvers_PTR_results)

    def forward_lookup_fast(self, domains, resolvers):

        # Remove excluded subdomains
        self.simple_log('# Removing excluded subdomains...', 1)
        domains = self.remove_excluded_subdomains(domains, self.exclude_subdomains)

        self.simple_log('# Performing fast forward lookup for {} domains in {} resolvers...'.format(
            len(domains), len(resolvers)), 1)
        A_results = self._get_records(domains, 'A', resolvers, sweep_mode='names')
        A_records = self.extract_A_records(A_results)
        self.simple_log('# Found {} unique A records'.format(len(self.get_unique_A_records(A_records))), 1)
        return A_records

    def forward_lookup_full(self, domains, resolvers):

        def resolve(domain, resolvers):
            self.simple_log('## Performing forward lookup for {} in {} resolvers...'.format(domain, len(resolvers)), 2)
            A_results = self._get_records(domain, 'A', resolvers, sweep_mode='resolvers')
            A_records = self.extract_A_records(A_results)
            self.simple_log('## Found {} unique A records'.format(len(self.get_unique_A_records(A_records))), 2)
            return A_records

        # Remove excluded subdomains
        self.simple_log('# Removing excluded subdomains...', 1)
        domains = self.remove_excluded_subdomains(domains, self.exclude_subdomains)

        self.simple_log('# Performing full forward lookup for {} domains in {} resolvers...'.format(
            len(domains), len(resolvers)), 1)
        A_records_from_all_resolvers = []
        for subdomain in domains:
            A_recs = resolve(subdomain, resolvers)
            A_records_from_all_resolvers.append(
                {
                    'name': subdomain,
                    'A': self.get_unique_A_records(A_recs)
                }
            )

        return A_records_from_all_resolvers

    def bruteforce(self, domain, payload, resolvers):

        # Returns even subdomains with empty A records which means
        # that there exists dangling mapping subdomain -> CNAME -> empty A record
        complete_payload = ['{}.{}'.format(word, domain) for word in payload]
        self.simple_log('# Subdomains payload count: {}'.format(len(complete_payload)), 1)

        # Remove excluded subdomains
        self.simple_log('# Removing excluded subdomains...', 1)
        payload = self.remove_excluded_subdomains(complete_payload, self.exclude_subdomains)

        # Note here that bruteforce does --fast-sweep! First found A record is returned.
        resolvers_A_results = self._get_records(payload, 'A', resolvers, sweep_mode='names')
        res1 = self.extract_A_records(resolvers_A_results)

        # Additional filtering of results by trusted resolvers
        self.simple_log('# Performing fine filtering with trusted resolvers...', 1)
        names = self.extract_names(res1)
        self.simple_log('# Fine filtering {} subdomains'.format(len(names)), 1)
        res2 = self._get_records(names, 'A', data.TRUSTED_RESOLVERS, sweep_mode='names')
        res3 = self.extract_A_records(res2)
        self.simple_log('# Removed {} bad subdomains'.format(len(names) - len(res3)), 1)

        # Remove subdomains with empty A record (dangling CNAME records)
        self.simple_log('# Removing subdomains with empty A records...', 1)
        res4 = self.remove_empty_A_records(res3)
        self.simple_log('# Removed {} subdomains with empty A records'.format(len(res3) - len(res4)), 1)

        return res4

    def bruteforce_recursive(self, domains, payload, resolvers):

        filtered_domains = self.remove_excluded_subdomains(domains, self.exclude_subdomains)
        for domain in filtered_domains:
            self.simple_log('# Performing recursive bruteforce on {}'.format(domain), 1)
            result = self.bruteforce(domain, payload, resolvers)
            names = self.extract_names(result)
            # Prevent duplicates if scraped subdomains contain mix of 1st, 2nd, 3rd, ... level domains.
            for name in names:
                if name not in filtered_domains:
                    filtered_domains.extend(names)
                    domains.extend(names)

    ################################################################################
    # HELPERS
    ################################################################################

    def netblock_to_iplist(self, netblock):

        if '-' in netblock:

            netblock = netblock.split('-')
            start_ip = ipaddress.IPv4Address(netblock[0])
            end_ip = ipaddress.IPv4Address(netblock[1])
            # end_ip must be included
            iplist = [str(ipaddress.IPv4Address(ip)) for ip in range(int(start_ip), int(end_ip) + 1)]

        elif '/' in netblock:

            iplist = [str(ip) for ip in ipaddress.IPv4Network(netblock)]

        elif type(netblock) == list:

            for ip in netblock:
                if not self.ipv4_validate(ip):
                    raise ValueError('Invalid IPv4 format: {}'.format(ip))

            iplist = netblock

        else:

            print('>>> {} <<<'.format(netblock))
            raise ValueError('Invalid netblock format')

        return iplist

    def simple_log(self, text, verbosity):
        if self.args['verbosity'] >= verbosity:
            print(text)

    def set_args(self, args):
        self.args = vars(args)

    def asns_to_ips(self, asns):

        ip_list = []
        for asn_record in asns:
            ip_list.extend(self.netblock_to_iplist(asn_record['BGP Prefix']))

        return ip_list

    def filter_ptr_records(self, ptr_records):

        regexp = self.args['reverse_regex']

        self.simple_log('Filtering reverse lookup results with regexp: \'{}\''.format(regexp), 2)
        filtered_ptr_records = []
        for ptr_record in ptr_records:
            if re.search(regexp, ptr_record['name']):
                filtered_ptr_records.append(ptr_record)

        return filtered_ptr_records

    def ips_to_asn(self, ips):

        def query(bulk_query, timeout):
            """ Connects to the IPTOASN_API_URL whois server and sends the bulk query. Returns the
            result of this query.
            """

            data = ''
            s = socket.socket(socket.AF_INET, socket.SOCK_STREAM)
            s.settimeout(timeout)
            try:

                s.connect((IPTOASN_API_URL, IPTOASN_API_PORT))
                s.sendall(bulk_query.encode('utf-8'))
                reply = s.recv(4098)
                data = reply
                # Gets data until an empty line is found.
                while True:
                    reply = s.recv(1024)
                    data += reply

            except socket.timeout:

                if data != '':
                    pass
                else:
                    raise

            except Exception as e:
                raise e

            finally:
                s.close()

            return data

        def to_json(data):

            row_names = ["AS", "IP", "BGP Prefix", "CC", "Registry", "Allocated", "Info", "AS Name"]

            data_json = []
            for line in data.decode('utf-8').split('\n')[1:-1]:
                record_split = line.split('|')
                record_split = [col.strip() for col in record_split]
                data_json.append({
                    'AS': record_split[0],
                    'IP': record_split[1],
                    'BGP Prefix': record_split[2],
                    'CC': record_split[3],
                    'Registry': record_split[4],
                    'Allocated': record_split[5],
                    'Info': record_split[6],
                })

            return data_json

        ips = list(set(ips))
        for ip in ips:
            if not self.ipv4_validate(ip):
                raise ValueError('{} is not valid IP'.format(ip))

        self.simple_log('# Retrieving ASN records for {} IPs...'.format(len(ips)), 1)
        bulk_query = 'begin\nverbose\n{}\nend'.format('\n'.join(ips))
        response = query(bulk_query, AIODNS_TIMEOUT)
        response_json = to_json(response)

        return response_json

    def _check_tcp_limit(self):

        if platform.system() == 'Linux':

            (rlimit_nofile_soft, rlimit_nofile_hard) = resource.getrlimit(resource.RLIMIT_NOFILE)
            self.simple_log('### Maximum number of opened file descriptors (Soft, Hard): {}, {}'.format(
                rlimit_nofile_soft, rlimit_nofile_hard), 3)

            if rlimit_nofile_soft < RLIMIT_NOFILE_TEMP:
                new_limit = RLIMIT_NOFILE_TEMP if RLIMIT_NOFILE_TEMP < rlimit_nofile_hard else rlimit_nofile_hard
                resource.setrlimit(resource.RLIMIT_NOFILE, (new_limit, rlimit_nofile_hard))
                self.simple_log('### Maximum number of opened file descriptors temporarily set to: {}'.format(
                    new_limit), 3)

        if platform.system() == 'Darwin':

            # Kernel limits
            kern_maxfilesperproc = subprocess.check_output(["sysctl", "kern.maxfilesperproc"])
            kern_maxfilesperproc = int(kern_maxfilesperproc.decode().rstrip().split(':')[1].strip())
            self.simple_log('### Maximum number of opened file descriptors by kernel: {}'.format(
                kern_maxfilesperproc), 3)

            # ulimit limits
            (rlimit_nofile_soft, rlimit_nofile_hard) = resource.getrlimit(resource.RLIMIT_NOFILE)
            self.simple_log('### Maximum number of opened file descriptors by ulimit (Soft, Hard): {}, {}'.format(
                rlimit_nofile_soft, rlimit_nofile_hard), 3)

            if rlimit_nofile_soft < RLIMIT_NOFILE_TEMP:
                new_limit = RLIMIT_NOFILE_TEMP if RLIMIT_NOFILE_TEMP < kern_maxfilesperproc else kern_maxfilesperproc
                resource.setrlimit(resource.RLIMIT_NOFILE, (new_limit, new_limit))
                self.simple_log('### Maximum number of opened file descriptors temporarily set to: {}'.format(
                    new_limit), 3)
                if new_limit < 20000:
                    self.simple_log('Warning: maximum limit of opened file descriptors is low: {}'.format(new_limit), 0)
                    self.simple_log('It should be > 20000. Increase with: '.format(new_limit), 0)
                    self.simple_log('$ sudo sysctl -w kern.maxfiles=40000 '.format(new_limit), 0)
                    self.simple_log('$ sudo sysctl -w kern.maxfilesperproc=30000 '.format(new_limit), 0)

    def extract_PTR_records(self, resolvers_PTR_results):

        PTR_records = []
        for arpa_ip in resolvers_PTR_results:

            try:

                if type(arpa_ip['result']) is not aiodns.error.DNSError:
<<<<<<< HEAD
=======

>>>>>>> b5466558
                    record = {
                        'ip': DNSweeper.arpa_to_ip(arpa_ip['name']),
                        'name': arpa_ip['result'].name
                    }
                    PTR_records.append(record)

<<<<<<< HEAD
            except TypeError:
=======
            except UnicodeError:
>>>>>>> b5466558

                self.simple_log('### Unicode error in A records: {}'.format(arpa_ip), 3)

        return PTR_records

    def extract_A_records(self, resolvers_A_results):

        A_records = []
        for resolver in resolvers_A_results:

            try:

                if type(resolver['result']) is not aiodns.error.DNSError:
                    record = {
                        'name': resolver['name'],
                        'A': DNSweeper.extract_A_record(resolver['result'])
                    }
                    A_records.append(record)

<<<<<<< HEAD
            except TypeError:
                self.simple_log('### TypeError error in A records: {}'.format(resolver), 3)
=======
            except UnicodeError:
                self.simple_log('### Unicode error in A records: {}'.format(resolver), 3)
>>>>>>> b5466558

        return A_records

    @staticmethod
    def remove_excluded_subdomains(subdomains, exclude):

        regexes = [re.compile(line.split('/')[1]) for line in exclude if 'R/' in line]
        strings = set(line for line in exclude if 'R/' not in line)

        # Regex filter
        filtered = set(
            subdomain for subdomain in subdomains if not any([regex.search(subdomain) for regex in regexes])
        )

        # Simple string filter
        filtered.difference_update(strings)

        return list(filtered)

    @staticmethod
    def remove_empty_A_records(records):
        return [record for record in records if record['A']]

    @staticmethod
    def get_uniq_asns(asn_records):

        # Filter uniq AS and filter out NA records. Warning: We are losing IPs here!
<<<<<<< HEAD
        return list({record['AS']: record for record in asn_records if record['AS'] != 'NA'}.values())
=======
        return list({record['AS']:record for record in asn_records if record['AS'] != 'NA'}.values())
>>>>>>> b5466558

    @staticmethod
    def ipv4_validate(ip):
        try:
            ipaddress.IPv4Address(ip)
            return True
        except ValueError:
            return False

    @staticmethod
    def arpa_to_ip(arpa):

        if '.in-addr.arpa' not in arpa:
            raise ValueError('Invalid reverse pointer format')

        ip = arpa.replace('.in-addr.arpa', '').split('.')
        ip.reverse()
        ip = '.'.join(ip)
        if not DNSweeper.ipv4_validate(ip):
            print('>>> {} <<<'.format(ip))
            raise ValueError('Invalid IPv4 address')

        return ip

    @staticmethod
    def ip_to_arpa(ips):

        if isinstance(ips, str):
            return ipaddress.ip_address(ips).reverse_pointer
        elif isinstance(ips, list):
            return [ipaddress.ip_address(ip).reverse_pointer for ip in ips]
        else:
            raise ValueError('Invalid input type. Valid types: list, str')

    @staticmethod
    def extract_A_record(resolvers_A_result):
        return [record.host for record in resolvers_A_result]

    @staticmethod
    def extract_names(A_records):

        out = []
        if A_records:
            out = list({result['name'] for result in A_records})

        return out

    @staticmethod
    def get_unique_A_records(A_records):
        return list({ip for record in A_records for ip in record['A']})


class App(object):

    def __init__(self):

        if not len(sys.argv) > 1:
            sys.exit('No parameters passed to DNSweeper.\n'
                     'Run DNSweeper.py -h for help')

        self.dnsw = DNSweeper()
        self.args = self.parse_args()
        self.dnsw.args.update(vars(self.args))
        if self.dnsw.args['exclude_file']:
            self.dnsw.exclude_subdomains = self.read_file(self.dnsw.args['exclude_file'])
        if self.dnsw.args['file_input']:
            self.dnsw.scraped_subdomains = self.read_file(self.dnsw.args['file_input'])

        # Cache
        self.filtered_resolvers = []
        self.unique_ips = []
        self.bruteforce_result = []
        self.filtered_ptr_records = []

    def run_command(self):

        self.args.func()
        if self.dnsw.args['output_dir']:
            self.simple_log('See results in {}'.format(self.dnsw.args['output_dir']), 0)

    ################################################################################
    # COMMAND-LINE INTERFACE
    ################################################################################

    def parse_args(self):

        # Parent parser
        parent_parser = argparse.ArgumentParser(description="DNSsweeper - Asynchronous public DNS auditing tool")
        subparsers = parent_parser.add_subparsers(title='commands', help='Description')

        ################################################################################
        # enumerate command parser
        ################################################################################

        parser_enumerate = subparsers.add_parser('enumerate',
                                                 help='Perform complete enumeration',
                                                 description='enumerate command prepares filtered public resolvers for '
                                                             'given input domain. It performs bruteforce subdomain '
                                                             'discovery. Then it forward-lookup each subdomain in '
                                                             'all filtered resolvers and extracts corresponding ASN '
                                                             'netblocks. Next it performs reverse-lookup '
                                                             'in all IPs from discovered ASN netblocks and optionally '
                                                             'filters output with given REGEX.')
        parser_enumerate.set_defaults(func=self.enumerate)
        input_group_enumerate = parser_enumerate.add_mutually_exclusive_group(required=True)
        input_group_enumerate.add_argument('-f',
                                           metavar='FILE',
                                           help='Path to file with (scraped) subdomains',
                                           dest='file_input')
        input_group_enumerate.add_argument('-d',
                                           metavar='DOMAIN',
                                           help='Domain (ie. test_domain.com)',
                                           dest='domain_input')
        parser_enumerate.add_argument('-p',
                                      metavar='FILE',
                                      help='Path to file with bruteforce payload',
                                      required=False,
                                      default=DEFAULT_BRUTEFORCE_PAYLOAD,
                                      dest='payload_file')
        parser_enumerate.add_argument('-r',
                                      metavar='REGEX',
                                      help='Reverse lookup regex matching pattern',
                                      required=False,
                                      dest='reverse_regex')
        parser_enumerate.add_argument('-o',
                                      metavar='DIR_PATH',
                                      help='Path to directory with results',
                                      required=False,
                                      default=DEFAULT_OUTPUT_DIR,
                                      dest='output_dir')
        parser_enumerate.add_argument('--use-cache',
                                      help='Use cached resolvers',
                                      required=False,
                                      default=False,
                                      action='store_true',
                                      dest='use_cache')
        parser_enumerate.add_argument('--fast-sweep',
                                      help='Don\'t sweep all resolvers. '
                                           'For every subdomain return just first valid resolver answer.',
                                      required=False,
                                      default=False,
                                      action='store_true',
                                      dest='fast_sweep')
        parser_enumerate.add_argument('--no-bruteforce',
                                      help='Don\'t use bruteforce command. ',
                                      required=False,
                                      default=False,
                                      action='store_true',
                                      dest='no_bruteforce')
        parser_enumerate.add_argument('--bruteforce-recursive',
                                      help='Enable recursive bruteforce. Path to payload file must be specified. '
                                           'Use smaller wordlists.',
                                      metavar='FILE',
                                      required=False,
                                      dest='bruteforce_recursive')
        parser_enumerate.add_argument('--exclude',
                                      help='File with subdomains which not to enumerate. (improves speed) ',
                                      metavar='FILE',
                                      required=False,
                                      dest='exclude_file')
        parser_enumerate.add_argument('-v',
                                      help='Verbosity, -v, -vv, -vvv',
                                      action='count',
                                      default=0,
                                      dest='verbosity')

        ################################################################################
        # resolvers command parser
        ################################################################################

        parser_resolvers = subparsers.add_parser('resolvers',
                                                 help='Output filtered resolvers',
                                                 description='resolvers command filters-out misconfigured or censored '
                                                             'public resolvers for given domain or subdomain and outputs '
                                                             'filtered resolvers into file.')
        parser_resolvers.set_defaults(func=self.get_filtered_resolvers)
        parser_resolvers.add_argument('-d',
                                      metavar='DOMAIN',
                                      help='Domain or subdomain which to validate public resolvers against',
                                      required=True,
                                      dest='domain_input')
        parser_resolvers.add_argument('-o',
                                      metavar='DIR_PATH',
                                      help='Path to directory with results',
                                      required=False,
                                      default=DEFAULT_OUTPUT_DIR,
                                      dest='output_dir')
        parser_resolvers.add_argument('-v',
                                      help='Verbosity, -v, -vv, -vvv',
                                      action='count',
                                      default=0,
                                      dest='verbosity')

        ################################################################################
        # bruteforce command parser
        ################################################################################

        parser_bruteforce = subparsers.add_parser('bruteforce',
                                                  help='Bruteforce subdomains',
                                                  description='bruteforce command performs bruteforce subdomain '
                                                              'discovery. It queries filtered public '
                                                              'resolvers. Particular query <-> resolver mappings are '
                                                              'permanently rotated - each new query is resolved with '
                                                              'different resolver. Payload is mangled with -i input.')
        parser_bruteforce.set_defaults(func=self.bruteforce)
        input_group_bruteforce = parser_bruteforce.add_mutually_exclusive_group(required=True)
        input_group_bruteforce.add_argument('-f',
                                            metavar='FILE',
                                            help='Path to file with (scraped) subdomains',
                                            dest='file_input')
        input_group_bruteforce.add_argument('-d',
                                            metavar='DOMAIN',
                                            help='Domain (ie. test_domain.com)',
                                            dest='domain_input')
        parser_bruteforce.add_argument('-p',
                                       metavar='FILE',
                                       help='Path to file with bruteforce payload',
                                       required=False,
                                       default=DEFAULT_BRUTEFORCE_PAYLOAD,
                                       dest='payload_file')
        parser_bruteforce.add_argument('-o',
                                       metavar='DIR_PATH',
                                       help='Path to directory with results',
                                       required=False,
                                       default=DEFAULT_OUTPUT_DIR,
                                       dest='output_dir')
        parser_bruteforce.add_argument('--use-cache',
                                       help='Use cached resolvers',
                                       required=False,
                                       default=False,
                                       action='store_true',
                                       dest='use_cache')
        parser_bruteforce.add_argument('--bruteforce-recursive',
                                       help='Enable recursive bruteforce. Path to payload file must be specified. '
                                            'Use smaller wordlists.',
                                       metavar='FILE',
                                       required=False,
                                       dest='bruteforce_recursive')
        parser_bruteforce.add_argument('--exclude',
                                       help='File with subdomains which not to use in recursive bruteforce. '
                                            '(improves speed)',
                                       metavar='FILE',
                                       required=False,
                                       dest='exclude_file')
        parser_bruteforce.add_argument('-v',
                                       help='Verbosity, -v, -vv, -vvv',
                                       action='count',
                                       default=0,
                                       dest='verbosity')

        ################################################################################
        # forward_lookup command parser
        ################################################################################

        parser_forward_lookup = subparsers.add_parser('forward_lookup',
                                                      help='Perform forward lookup',
                                                      description='forward_lookup command searches filtered '
                                                                  'resolvers for A records.')
        parser_forward_lookup.set_defaults(func=self.forward_lookup)
        parser_forward_lookup.add_argument('-f',
                                           metavar='FILE',
                                           help='Path to file with subdomains',
                                           required=True,
                                           dest='file_input')
        parser_forward_lookup.add_argument('-o',
                                           metavar='DIR_PATH',
                                           help='Path to directory with results',
                                           required=False,
                                           default=DEFAULT_OUTPUT_DIR,
                                           dest='output_dir')
        parser_forward_lookup.add_argument('-v',
                                           help='Verbosity, -v, -vv, -vvv',
                                           action='count',
                                           default=0,
                                           dest='verbosity')
        parser_forward_lookup.add_argument('--fast-sweep',
                                           help='Don\'t sweep all resolvers. '
                                                'For every subdomain return just first valid resolver answer.',
                                           required=False,
                                           default=False,
                                           action='store_true',
                                           dest='fast_sweep')
        parser_forward_lookup.add_argument('--use-cache',
                                           help='Use cached resolvers',
                                           required=False,
                                           default=False,
                                           action='store_true',
                                           dest='use_cache')
        parser_forward_lookup.add_argument('--exclude',
                                           help='File with subdomains which not to enumerate. (improves speed) ',
                                           metavar='FILE',
                                           required=False,
                                           dest='exclude_file')

        ################################################################################
        # asn_reverse_lookup command parser
        ################################################################################

        parser_asn_reverse_lookup = subparsers.add_parser('asn_reverse_lookup',
                                                          help='Perform ASN reverse lookup',
                                                          description='asn_reverse_lookup command performs '
                                                                      'forward-lookup for each subdomain in all '
                                                                      'filtered resolvers one-by-one. Obtained A '
                                                                      'records are then queried against ASN database '
                                                                      'and discovered netblocks are queried for PTR '
                                                                      'records.')
        parser_asn_reverse_lookup.set_defaults(func=self.asn_reverse_lookup)
        parser_asn_reverse_lookup.add_argument('-f',
                                               metavar='FILE',
                                               help='Path to file with IPs',
                                               required=True,
                                               dest='file_input')
        parser_asn_reverse_lookup.add_argument('-r',
                                               metavar='REGEX',
                                               help='Reverse lookup regex matching pattern',
                                               required=False,
                                               dest='reverse_regex')
        parser_asn_reverse_lookup.add_argument('-o',
                                               metavar='DIR_PATH',
                                               help='Path to directory with results',
                                               required=False,
                                               default=DEFAULT_OUTPUT_DIR,
                                               dest='output_dir')
        parser_asn_reverse_lookup.add_argument('-v',
                                               help='Verbosity, -v, -vv, -vvv',
                                               action='count',
                                               default=0,
                                               dest='verbosity')
        parser_asn_reverse_lookup.add_argument('--use-cache',
                                               help='Use cached resolvers',
                                               required=False,
                                               default=False,
                                               action='store_true',
                                               dest='use_cache')

        ################################################################################
        # update command parser
        ################################################################################

        parser_update_resolvers = subparsers.add_parser('update_resolvers',
                                                        help='Update raw resolver list',
                                                        description='update_resolvers command downloads fresh '
                                                                    'unfiltered public resolvers list')
        parser_update_resolvers.set_defaults(func=self.update_resolvers)
        parser_update_resolvers.add_argument('-v',
                                             help='Verbosity, -v, -vv, -vvv',
                                             action='count',
                                             default=0,
                                             dest='verbosity')

        return parent_parser.parse_args()

    ################################################################################
    # COMMANDS
    ################################################################################

    def get_filtered_resolvers(self):

        # Input
        domain_name = self.get_domain_name()

        # Get combined resolvers
        self.simple_log('Getting public resolvers which resolves {} reliably...'.format(domain_name), 0)
        combined_resolvers = self.dnsw.combine_resolvers(domain_name, MIN_RELIABILITY, PUB_NS_LIMIT)

        # Filter out resolvers which returns valid A answer to garbage A question
        self.simple_log('Filtering out bad resolvers...', 0)
        self.filtered_resolvers = self.dnsw.garbage_query_filter(domain_name, combined_resolvers)

        # Output
        file_name = os.path.join(self.dnsw.args['output_dir'], 'filtered_resolvers_result.json')
        self.write_file(file_name, self.filtered_resolvers)

        # Cache
        file_name = DEFAULT_CACHE_DIR + 'filtered_resolvers_cached.json'
        self.write_file(file_name, self.filtered_resolvers)

        self.simple_log('The \'resolvers\' command completed successfully!', 0)

    def bruteforce(self):

        self.simple_log('Bruteforcing subdomains...', 0)
        self.load_resolvers()

        domain_name = self.get_domain_name()
        self.simple_log('Loading payload...', 1)
        payload = self.read_file(self.dnsw.args['payload_file'])
        bruteforce_records = self.dnsw.bruteforce(domain_name, payload, self.filtered_resolvers)
        bruteforce_subdomains = self.dnsw.extract_names(bruteforce_records)

        if self.dnsw.args['bruteforce_recursive']:
            self.simple_log('# Performing recursive bruteforce ...', 1)
            payload = self.read_file(self.dnsw.args['bruteforce_recursive'])
            if self.dnsw.scraped_subdomains:
                self.simple_log('# Merging scraped subdomains with simple bruteforce result ...', 1)
                bruteforce_subdomains.extend(self.dnsw.scraped_subdomains)
                bruteforce_subdomains = list(set(bruteforce_subdomains))

            self.dnsw.bruteforce_recursive(bruteforce_subdomains, payload, self.filtered_resolvers)
        bruteforce_subdomains = list(set(bruteforce_subdomains))

        # Output
        self.simple_log('Bruteforce discovered {} new subdomains...'.format(
            len(bruteforce_subdomains) - len(self.dnsw.scraped_subdomains)), 0)
        file_name = os.path.join(self.dnsw.args['output_dir'], 'bruteforce_result.json')
        self.write_file(file_name, bruteforce_subdomains)

        # Cache
        self.bruteforce_result = bruteforce_subdomains

        self.simple_log('The \'bruteforce\' command completed successfully!', 0)

    def forward_lookup(self):

        self.simple_log('Performing forward-lookup...', 0)
        self.load_resolvers()

        if self.bruteforce_result:
            # Scraped subdomains already included in bruteforce_result!
            subdomains = self.bruteforce_result
            self.simple_log('# Performing forward-loopkup on previous bruteforce result...', 1)
        else:
            subdomains = self.dnsw.scraped_subdomains
            self.simple_log('# Performing forward-loopkup on scraped subdomains...', 1)

        if self.dnsw.args['fast_sweep']:
            A_records = self.dnsw.forward_lookup_fast(subdomains, self.filtered_resolvers)
        else:
            A_records = self.dnsw.forward_lookup_full(subdomains, self.filtered_resolvers)

        # Output
        file_name = os.path.join(self.dnsw.args['output_dir'], 'forward_lookup_result.json')
        self.write_file(file_name, A_records)

        file_name = os.path.join(self.dnsw.args['output_dir'], 'forward_lookup_unique_ips.json')
        unique_ips = self.dnsw.get_unique_A_records(A_records)
        self.write_file(file_name, unique_ips)

        # Cache
        self.unique_ips = unique_ips

        self.simple_log('The \'forward_lookup\' command completed successfully!', 0)

    def asn_reverse_lookup(self):

        self.simple_log('Performing asn reverse-lookup...', 0)
        self.load_resolvers()

        if not self.unique_ips:
            self.unique_ips = self.read_file(self.dnsw.args['file_input'])

        asn_records = self.dnsw.ips_to_asn(self.unique_ips)
        unique_asns = self.dnsw.get_uniq_asns(asn_records)
        self.simple_log('Found {} unique ASNs'.format(len(unique_asns)), 0)

        reverse_lookup_ips = self.dnsw.asns_to_ips(unique_asns)

        self.simple_log('Performing reverse lookup for {} IPs'.format(len(reverse_lookup_ips)), 0)
        ptr_records = self.dnsw.reverse_lookup(reverse_lookup_ips, self.filtered_resolvers)

        if self.dnsw.args['reverse_regex']:
            self.filtered_ptr_records = self.dnsw.filter_ptr_records(ptr_records)
            regex = self.dnsw.args['reverse_regex']
            self.simple_log('Found {} subdomains matching regex {}'.format(len(self.filtered_ptr_records), regex), 0)
            file_name = os.path.join(self.dnsw.args['output_dir'], 'asn_reverse_lookup_regex_ptr.json')
            self.write_file(file_name, self.filtered_ptr_records)

        # Output
        file_name = os.path.join(self.dnsw.args['output_dir'], 'asn_reverse_lookup_asn.json')
        self.write_file(file_name, unique_asns)

        file_name = os.path.join(self.dnsw.args['output_dir'], 'asn_reverse_lookup_all_ptr.json')
        self.write_file(file_name, ptr_records, compress=True)

        self.simple_log('The \'asn_reverse_lookup\' command completed successfully!', 0)

    def enumerate(self):

        self.simple_log('Enumerating subdomains...', 0)
        self.load_resolvers()

        if not self.dnsw.args['no_bruteforce']:
            self.bruteforce()
        self.forward_lookup()
        self.asn_reverse_lookup()

        # Output unique subdomains
        file_name = os.path.join(self.dnsw.args['output_dir'], 'enumerate_unique_subdomains.json')
        uniq_subdomains = self.bruteforce_result + self.dnsw.extract_names(self.filtered_ptr_records)
        self.write_file(file_name, uniq_subdomains)

        self.simple_log('The \'enumerate\' command completed successfully!', 0)

    def update_resolvers(self):

        self.simple_log('Updating resolvers...', 0)
        self.dnsw.update_public_resolvers()
        self.simple_log('The \'update_resolvers\' command completed successfully!', 0)

    ################################################################################
    # HELPERS
    ################################################################################

    def load_resolvers(self):

        # If resolvers not loaded yet
        if not self.filtered_resolvers:
            # Use cached resolvers
            if self.dnsw.args['use_cache']:

                try:

                    self.filtered_resolvers = self.read_file(DEFAULT_CACHE_DIR + 'filtered_resolvers_cached.json')
                    self.simple_log('Using {} cached resolvers...'.format(len(self.filtered_resolvers)), 0)

                except IOError:

                    self.simple_log('Cached resolvers not ready yet. Gathering new resolvers...', 0)
                    self.get_filtered_resolvers()
                    return

            # Or filter and prepare fresh resolvers
            else:
                self.simple_log('Gathering new resolvers...', 0)
                self.get_filtered_resolvers()

        else:
            self.simple_log('# Resolvers already loaded...', 1)

    def get_domain_name(self):

        if self.dnsw.args['domain_input']:
            domain_name = self.dnsw.args['domain_input']
        elif self.dnsw.scraped_subdomains:
            domain_name = '.'.join(self.dnsw.scraped_subdomains[0].split('.')[-2:])
        else:
            raise ValueError('domain_input or file_input missing')

        return domain_name

    def simple_log(self, text, verbosity):
        if self.args.verbosity >= verbosity:
            print(text)

    def write_file(self, file_name, _data, compress=False):

        # Dumps data into JSON file
        self.simple_log('# Writing output to {}'.format(file_name), 1)
        pathlib.Path(self.dnsw.args['output_dir']).mkdir(parents=True, exist_ok=True)
        pathlib.Path(DEFAULT_CACHE_DIR).mkdir(parents=True, exist_ok=True)

        with open(file_name, 'w') as f:

            if compress:
                f.write(json.dumps(list(_data), separators=(',', ':')))
            else:
                f.write(json.dumps(list(_data), indent=JSON_INDENT, separators=(',', ':')))

            f.write('\n')

    def read_file(self, file_name):

        with open(file_name) as f:
            line = f.readline()

        with open(file_name) as f:

            if '[' in line[:2]:
                self.simple_log('# Reading input from JSON file {}'.format(file_name), 1)
                return json.load(f)
            else:
                self.simple_log('# Reading input from text file {}'.format(file_name), 1)
                return [line.rstrip('\n') for line in f]

<<<<<<< HEAD
=======

if __name__ == '__main__':
>>>>>>> b5466558

if __name__ == '__main__':
    app = App()
    app.run_command()<|MERGE_RESOLUTION|>--- conflicted
+++ resolved
@@ -646,21 +646,14 @@
             try:
 
                 if type(arpa_ip['result']) is not aiodns.error.DNSError:
-<<<<<<< HEAD
-=======
-
->>>>>>> b5466558
+
                     record = {
                         'ip': DNSweeper.arpa_to_ip(arpa_ip['name']),
                         'name': arpa_ip['result'].name
                     }
                     PTR_records.append(record)
 
-<<<<<<< HEAD
             except TypeError:
-=======
-            except UnicodeError:
->>>>>>> b5466558
 
                 self.simple_log('### Unicode error in A records: {}'.format(arpa_ip), 3)
 
@@ -680,13 +673,8 @@
                     }
                     A_records.append(record)
 
-<<<<<<< HEAD
             except TypeError:
                 self.simple_log('### TypeError error in A records: {}'.format(resolver), 3)
-=======
-            except UnicodeError:
-                self.simple_log('### Unicode error in A records: {}'.format(resolver), 3)
->>>>>>> b5466558
 
         return A_records
 
@@ -714,11 +702,7 @@
     def get_uniq_asns(asn_records):
 
         # Filter uniq AS and filter out NA records. Warning: We are losing IPs here!
-<<<<<<< HEAD
-        return list({record['AS']: record for record in asn_records if record['AS'] != 'NA'}.values())
-=======
         return list({record['AS']:record for record in asn_records if record['AS'] != 'NA'}.values())
->>>>>>> b5466558
 
     @staticmethod
     def ipv4_validate(ip):
@@ -1293,11 +1277,6 @@
                 self.simple_log('# Reading input from text file {}'.format(file_name), 1)
                 return [line.rstrip('\n') for line in f]
 
-<<<<<<< HEAD
-=======
-
-if __name__ == '__main__':
->>>>>>> b5466558
 
 if __name__ == '__main__':
     app = App()
